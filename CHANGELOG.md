--- conflicted
+++ resolved
@@ -5,17 +5,14 @@
 and this project adheres to [Semantic Versioning](http://semver.org/spec/v2.0.0.html).
 
 ## [Unreleased]
-<<<<<<< HEAD
 - Bumped ancla to v0.3.3 and changed server log source address field. [#231](https://github.com/xmidt-org/tr1d1um/pull/231)
 - Bumped ancla to v0.3.5, bumped argus to v0.6.0, and changed webhookHandler configs to pass getLogger funch. [#233](https://github.com/xmidt-org/tr1d1um/pull/233)
-=======
 
 ## [v0.6.4]
 - Bumped ancla to v0.3.4:
   - Changed server log source address field. [#231](https://github.com/xmidt-org/tr1d1um/pull/231)
   - Fixes a problem with wiring together configuration for the Duration and Until webhook validations. [#232](https://github.com/xmidt-org/tr1d1um/pull/232)
   - Improves logging. [#232](https://github.com/xmidt-org/tr1d1um/pull/232)
->>>>>>> 69f5cd7d
 
 ## [v0.6.3]
 - Added configuration for partnerID check. [#229](https://github.com/xmidt-org/tr1d1um/pull/229)
