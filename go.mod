module github.com/xmidt-org/tr1d1um

go 1.19

require (
	github.com/go-kit/kit v0.12.0
	github.com/go-kit/log v0.2.1
	github.com/goph/emperror v0.17.3-0.20190703203600-60a8d9faa17b
	github.com/gorilla/mux v1.8.0
	github.com/justinas/alice v1.2.0
	github.com/spf13/cast v1.5.0
	github.com/spf13/pflag v1.0.5
	github.com/spf13/viper v1.14.0
	github.com/stretchr/testify v1.8.1
	github.com/xmidt-org/ancla v0.3.10
	github.com/xmidt-org/arrange v0.3.0
	github.com/xmidt-org/bascule v0.11.2
	github.com/xmidt-org/candlelight v0.0.13
	github.com/xmidt-org/clortho v0.0.4
	github.com/xmidt-org/httpaux v0.3.2
	github.com/xmidt-org/sallust v0.2.0
	github.com/xmidt-org/touchstone v0.1.2
	github.com/xmidt-org/webpa-common/v2 v2.0.7
	github.com/xmidt-org/wrp-go/v3 v3.1.4
	go.opentelemetry.io/contrib/instrumentation/github.com/gorilla/mux/otelmux v0.37.0
	go.opentelemetry.io/contrib/instrumentation/net/http/otelhttp v0.37.0
	go.uber.org/fx v1.19.0
	go.uber.org/zap v1.24.0
)

require (
	emperror.dev/emperror v0.33.0 // indirect
	emperror.dev/errors v0.8.1 // indirect
	github.com/VividCortex/gohistogram v1.0.0 // indirect
	github.com/benbjohnson/clock v1.3.0 // indirect
	github.com/beorn7/perks v1.0.1 // indirect
	github.com/cenkalti/backoff/v4 v4.2.0 // indirect
	github.com/cespare/xxhash/v2 v2.1.2 // indirect
	github.com/davecgh/go-spew v1.1.1 // indirect
	github.com/decred/dcrd/dcrec/secp256k1/v4 v4.1.0 // indirect
	github.com/felixge/httpsnoop v1.0.3 // indirect
	github.com/fsnotify/fsnotify v1.6.0 // indirect
	github.com/go-logfmt/logfmt v0.5.1 // indirect
	github.com/go-logr/logr v1.2.3 // indirect
	github.com/go-logr/stdr v1.2.2 // indirect
	github.com/goccy/go-json v0.9.11 // indirect
	github.com/golang-jwt/jwt v3.2.2+incompatible // indirect
	github.com/golang/protobuf v1.5.2 // indirect
	github.com/google/uuid v1.3.0 // indirect
	github.com/grpc-ecosystem/grpc-gateway/v2 v2.14.0 // indirect
	github.com/hashicorp/hcl v1.0.0 // indirect
	github.com/influxdata/influxdb1-client v0.0.0-20220302092344-a9ab5670611c // indirect
	github.com/jtacoma/uritemplates v1.0.0 // indirect
	github.com/lestrrat-go/blackmagic v1.0.1 // indirect
	github.com/lestrrat-go/httpcc v1.0.1 // indirect
	github.com/lestrrat-go/httprc v1.0.4 // indirect
	github.com/lestrrat-go/iter v1.0.2 // indirect
	github.com/lestrrat-go/jwx/v2 v2.0.7 // indirect
	github.com/lestrrat-go/option v1.0.0 // indirect
	github.com/magiconair/properties v1.8.6 // indirect
	github.com/matttproud/golang_protobuf_extensions v1.0.4 // indirect
	github.com/mitchellh/mapstructure v1.5.0 // indirect
	github.com/openzipkin/zipkin-go v0.4.1 // indirect
	github.com/pelletier/go-toml v1.9.5 // indirect
	github.com/pelletier/go-toml/v2 v2.0.6 // indirect
	github.com/pkg/errors v0.9.1 // indirect
	github.com/pmezard/go-difflib v1.0.0 // indirect
	github.com/prometheus/client_golang v1.14.0 // indirect
	github.com/prometheus/client_model v0.3.0 // indirect
	github.com/prometheus/common v0.37.0 // indirect
	github.com/prometheus/procfs v0.8.0 // indirect
	github.com/spf13/afero v1.9.3 // indirect
	github.com/spf13/jwalterweatherman v1.1.0 // indirect
	github.com/stretchr/objx v0.5.0 // indirect
	github.com/subosito/gotenv v1.4.1 // indirect
	github.com/ugorji/go/codec v1.2.7 // indirect
	github.com/xmidt-org/argus v0.9.4 // indirect
	github.com/xmidt-org/chronon v0.1.1 // indirect
	github.com/xmidt-org/themis v0.4.11 // indirect
	github.com/xmidt-org/webpa-common v1.11.9 // indirect
	go.opentelemetry.io/otel v1.11.2 // indirect
	go.opentelemetry.io/otel/exporters/jaeger v1.11.2 // indirect
	go.opentelemetry.io/otel/exporters/otlp/internal/retry v1.11.2 // indirect
	go.opentelemetry.io/otel/exporters/otlp/otlptrace v1.11.2 // indirect
	go.opentelemetry.io/otel/exporters/otlp/otlptrace/otlptracegrpc v1.11.2 // indirect
	go.opentelemetry.io/otel/exporters/otlp/otlptrace/otlptracehttp v1.11.2 // indirect
	go.opentelemetry.io/otel/exporters/stdout/stdouttrace v1.11.2 // indirect
	go.opentelemetry.io/otel/exporters/zipkin v1.11.2 // indirect
	go.opentelemetry.io/otel/metric v0.34.0 // indirect
	go.opentelemetry.io/otel/sdk v1.11.2 // indirect
	go.opentelemetry.io/otel/trace v1.11.2 // indirect
	go.opentelemetry.io/proto/otlp v0.19.0 // indirect
	go.uber.org/atomic v1.10.0 // indirect
	go.uber.org/dig v1.16.0 // indirect
	go.uber.org/multierr v1.8.0 // indirect
<<<<<<< HEAD
	golang.org/x/crypto v0.3.0 // indirect
	golang.org/x/sys v0.2.0 // indirect
	golang.org/x/text v0.4.0 // indirect
=======
	golang.org/x/crypto v0.2.0 // indirect
	golang.org/x/net v0.3.0 // indirect
	golang.org/x/sys v0.3.0 // indirect
	golang.org/x/text v0.5.0 // indirect
	google.golang.org/genproto v0.0.0-20221205194025-8222ab48f5fc // indirect
	google.golang.org/grpc v1.51.0 // indirect
>>>>>>> c439d8b9
	google.golang.org/protobuf v1.28.1 // indirect
	gopkg.in/ini.v1 v1.67.0 // indirect
	gopkg.in/natefinch/lumberjack.v2 v2.0.0 // indirect
	gopkg.in/yaml.v2 v2.4.0 // indirect
	gopkg.in/yaml.v3 v3.0.1 // indirect
)<|MERGE_RESOLUTION|>--- conflicted
+++ resolved
@@ -4,7 +4,6 @@
 
 require (
 	github.com/go-kit/kit v0.12.0
-	github.com/go-kit/log v0.2.1
 	github.com/goph/emperror v0.17.3-0.20190703203600-60a8d9faa17b
 	github.com/gorilla/mux v1.8.0
 	github.com/justinas/alice v1.2.0
@@ -40,6 +39,7 @@
 	github.com/decred/dcrd/dcrec/secp256k1/v4 v4.1.0 // indirect
 	github.com/felixge/httpsnoop v1.0.3 // indirect
 	github.com/fsnotify/fsnotify v1.6.0 // indirect
+	github.com/go-kit/log v0.2.1 // indirect
 	github.com/go-logfmt/logfmt v0.5.1 // indirect
 	github.com/go-logr/logr v1.2.3 // indirect
 	github.com/go-logr/stdr v1.2.2 // indirect
@@ -62,7 +62,7 @@
 	github.com/mitchellh/mapstructure v1.5.0 // indirect
 	github.com/openzipkin/zipkin-go v0.4.1 // indirect
 	github.com/pelletier/go-toml v1.9.5 // indirect
-	github.com/pelletier/go-toml/v2 v2.0.6 // indirect
+	github.com/pelletier/go-toml/v2 v2.0.5 // indirect
 	github.com/pkg/errors v0.9.1 // indirect
 	github.com/pmezard/go-difflib v1.0.0 // indirect
 	github.com/prometheus/client_golang v1.14.0 // indirect
@@ -93,18 +93,12 @@
 	go.uber.org/atomic v1.10.0 // indirect
 	go.uber.org/dig v1.16.0 // indirect
 	go.uber.org/multierr v1.8.0 // indirect
-<<<<<<< HEAD
-	golang.org/x/crypto v0.3.0 // indirect
-	golang.org/x/sys v0.2.0 // indirect
-	golang.org/x/text v0.4.0 // indirect
-=======
 	golang.org/x/crypto v0.2.0 // indirect
 	golang.org/x/net v0.3.0 // indirect
 	golang.org/x/sys v0.3.0 // indirect
 	golang.org/x/text v0.5.0 // indirect
 	google.golang.org/genproto v0.0.0-20221205194025-8222ab48f5fc // indirect
 	google.golang.org/grpc v1.51.0 // indirect
->>>>>>> c439d8b9
 	google.golang.org/protobuf v1.28.1 // indirect
 	gopkg.in/ini.v1 v1.67.0 // indirect
 	gopkg.in/natefinch/lumberjack.v2 v2.0.0 // indirect
