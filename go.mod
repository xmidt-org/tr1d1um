--- conflicted
+++ resolved
@@ -89,13 +89,6 @@
 	go.opentelemetry.io/otel/trace v1.11.2 // indirect
 	go.opentelemetry.io/proto/otlp v0.19.0 // indirect
 	go.uber.org/atomic v1.10.0 // indirect
-<<<<<<< HEAD
-	go.uber.org/dig v1.15.0 // indirect
-	go.uber.org/multierr v1.8.0 // indirect
-	golang.org/x/crypto v0.3.0 // indirect
-	golang.org/x/sys v0.2.0 // indirect
-	golang.org/x/text v0.4.0 // indirect
-=======
 	go.uber.org/dig v1.16.0 // indirect
 	go.uber.org/multierr v1.9.0 // indirect
 	golang.org/x/crypto v0.5.0 // indirect
@@ -104,7 +97,6 @@
 	golang.org/x/text v0.6.0 // indirect
 	google.golang.org/genproto v0.0.0-20230109162033-3c3c17ce83e6 // indirect
 	google.golang.org/grpc v1.51.0 // indirect
->>>>>>> 1122c974
 	google.golang.org/protobuf v1.28.1 // indirect
 	gopkg.in/ini.v1 v1.67.0 // indirect
 	gopkg.in/natefinch/lumberjack.v2 v2.0.0 // indirect
