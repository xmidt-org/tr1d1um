--- conflicted
+++ resolved
@@ -238,11 +238,7 @@
 
 func handleWebhookRoutes(in handleWebhookRoutesIn) error {
 	if in.AddWebhookHandler != nil && in.GetAllWebhooksHandler != nil {
-<<<<<<< HEAD
 		fixV2Middleware, err := fixV2Duration(sallust.Get, in.WebhookConfig.Validation.TTL, in.V2AddWebhookHandler)
-=======
-		fixV2Middleware, err := fixV2Duration(sallust.Get, in.WebhookConfigKey.Validation.TTL, in.V2AddWebhookHandler)
->>>>>>> dfb84752
 		if err != nil {
 			fmt.Fprintf(os.Stderr, "Failed to initialize v2 endpoint middleware: %v\n", err)
 			return err
@@ -302,12 +298,6 @@
 
 //nolint:funlen
 func fixV2Duration(getLogger func(context.Context) *zap.Logger, config ancla.TTLVConfig, v2Handler http.Handler) (alice.Constructor, error) {
-<<<<<<< HEAD
-=======
-	if getLogger == nil {
-		getLogger = sallust.Get
-	}
->>>>>>> dfb84752
 	if config.Now == nil {
 		config.Now = time.Now
 	}
@@ -335,12 +325,6 @@
 			// the duration is bad, change it to 5m and add a header. Then use
 			// the v2 handler.
 			logger := sallusthttp.Get(r)
-<<<<<<< HEAD
-=======
-			if logger == nil {
-				panic("no logger supplied")
-			}
->>>>>>> dfb84752
 
 			requestPayload, err := ioutil.ReadAll(r.Body)
 			if err != nil {
